import socket
import ssl
from base64 import b64decode

import paramiko

from netconf_client.error import InvalidSSHHostkey
from netconf_client.session import Session
from netconf_client.log import logger


def connect_ssh(
    host=None,
    port=830,
    username="netconf",
    password=None,
    key_filename=None,
    sock=None,
    timeout=120,
    hostkey_b64=None,
    initial_timeout=None,
    general_timeout=None,
):
    """Connect to a NETCONF server over SSH.

    :param str host: Hostname or IP address; unused if an already-open
                     socket is provided

    :param int port: TCP port to initiate the connection; unused if an
                     already-open socket is provided

    :param str username: Username to login with; always required

    :param str password: Password to login with; not required if a
                         private key is provided instead

    :param str key_filename: Path to an SSH private key; not required
                             if a password is provided instead

    :param sock: An already-open TCP socket; SSH will be setup on top
                 of it

    :param int initial_timeout: Seconds to wait when first connecting the socket.

    :param int general_timeout: Seconds to wait for a response from the server after connecting.

    :param int timeout: (Deprecated) Seconds to wait when connecting the socket if initial_timeout is None.  This will
                        be ignored if initial_timeout is not None, and will be removed in the next major release.

    :param str hostkey_b64: base64 encoded hostkey.

    :return: :class:`Session` object

    :rtype: :class:`netconf_client.session.Session`

    """
    if not sock:
        sock = socket.socket()
        sock.settimeout(initial_timeout or timeout)
        sock.connect((host, port))
        sock.settimeout(general_timeout)
    transport = paramiko.transport.Transport(sock)
    pkey = _try_load_pkey(key_filename) if key_filename else None
<<<<<<< HEAD
    transport.connect(username=username, password=password, pkey=pkey)
    try:
        channel = transport.open_session()
    except Exception:
        transport.close()
        raise
    try:
        channel.invoke_subsystem("netconf")
    except Exception:
        channel.close()
        transport.close()
        raise
=======
    hostkey = _try_load_hostkey_b64(hostkey_b64) if hostkey_b64 else None
    transport.connect(hostkey=hostkey, username=username, password=password, pkey=pkey)
    channel = transport.open_session(timeout=general_timeout)
    channel.invoke_subsystem("netconf")
>>>>>>> f02c349a
    bundle = SshSessionSock(sock, transport, channel)
    return Session(bundle)


def connect_tls(
    host=None,
    port=6513,
    keyfile=None,
    certfile=None,
    ca_certs=None,
    sock=None,
    timeout=120,
    initial_timeout=None,
    general_timeout=None,
):
    """Connect to a NETCONF server over TLS.

    :param str host: Hostname or IP address; unused if an already-open
                     socket is provided

    :param int port: TCP port to initiate the connection; unused if an
                     already-open socket is provided

    :param keyfile: Path to the key file used to identify the client

    :param certfile: Path to the certificate used to identify the client

    :param ca_certs: Path to a file containing the certificate
                     autority chains for verifying the server identity

    :param sock: An already-open TCP socket; TLS will be setup on top
                 of it

    :param int initial_timeout: Seconds to wait when first connecting the socket.

    :param int general_timeout: Seconds to wait for a response from the server after connecting.

    :param int timeout: (Deprecated) Seconds to wait when connecting the socket if initial_timeout is None.  This will
                        be ignored if initial_timeout is not None, and will be removed in the next major release.

    :rtype: :class:`netconf_client.session.Session`

    """
    if not sock:
        sock = socket.socket()
        sock.settimeout(initial_timeout or timeout)
        sock.connect((host, port))
        sock.settimeout(general_timeout)
    cert_reqs = ssl.CERT_REQUIRED if ca_certs else ssl.CERT_NONE
    ssl_sock = ssl.wrap_socket(  # pylint: disable=W1505
        sock, keyfile=keyfile, certfile=certfile, cert_reqs=cert_reqs, ca_certs=ca_certs
    )
    return Session(ssl_sock)


class CallhomeManager:
    """Listener object for accepting callhome connections (:rfc:`8071`)

    Options on the listener socket (e.g. timeout) can be set on the
    ``server_socket`` member.

    This object is a context manager, and should generally be used
    within `with` statements to ensure the listening socket is
    properly closed. Note that sessions started from one of the
    `accept` functions may outlive the scope of this object and will
    not be closed automatically.

    Example of accepting a call-home connection with TLS:

    .. code-block:: python

       with CallhomeManager(port=4335) as call_home_mgr:
           session = call_home_mgr.accept_one_tls(keyfile=client_key,
                                                  certfile=client_cert,
                                                  ca_certs=ca_cert)
       with Manager(session) as mgr:
           mgr.get_config(source='running')

    """

    def __init__(self, bind_to="", port=4334, backlog=1):
        self.bind_to = bind_to
        self.port = port
        self.server_socket = None
        self.backlog = backlog

    def __enter__(self):
        self.server_socket = socket.socket(socket.AF_INET, socket.SOCK_STREAM)
        self.server_socket.bind((self.bind_to, self.port))
        self.server_socket.listen(self.backlog)
        return self

    def accept_one(self, timeout=120):
        """Accept a single TCP client and returns it

        :param int timeout: Seconds to wait for an incoming connection

        """
        self.server_socket.settimeout(timeout)
        (sock, remote_host) = self.server_socket.accept()
        self.server_socket.settimeout(None)
        logger.info("Callhome connection initiated from remote host %s", remote_host)
        return sock

    def accept_one_ssh(self, *args, **kwds):
        """Accept a single TCP client and start an SSH session on it

        This function takes the same arguments as :func:`connect_ssh`

        """
        sock = self.accept_one(timeout=kwds.get("timeout", 120))
        kwds["sock"] = sock
        return connect_ssh(*args, **kwds)

    def accept_one_tls(self, *args, **kwds):
        """Accept a single TCP client and start a TLS session on it

        This function takes the same arguments as :func:`connect_tls`

        """
        sock = self.accept_one(timeout=kwds.get("timeout", 120))
        kwds["sock"] = sock
        return connect_tls(*args, **kwds)

    def __exit__(self, _, __, ___):
        self.server_socket.shutdown(socket.SHUT_RDWR)
        self.server_socket.close()


def _try_load_hostkey_b64(data):
    for cls in (paramiko.RSAKey, paramiko.DSSKey, paramiko.ECDSAKey):
        try:
            return cls(data=b64decode(data))
        except paramiko.SSHException:
            pass
    raise InvalidSSHHostkey()


def _try_load_pkey(path):
    for cls in (paramiko.RSAKey, paramiko.DSSKey, paramiko.ECDSAKey):
        try:
            return cls.from_private_key_file(path)
        except Exception:
            pass
    return None


class SshSessionSock:
    def __init__(self, sock, transport, channel):
        self.sock = sock
        self.transport = transport
        self.channel = channel

    def recv(self, n):
        return self.channel.recv(n)

    def sendall(self, b):
        self.channel.sendall(b)

    def close(self):
        self.channel.close()
        self.transport.close()
        self.sock.close()<|MERGE_RESOLUTION|>--- conflicted
+++ resolved
@@ -61,7 +61,7 @@
         sock.settimeout(general_timeout)
     transport = paramiko.transport.Transport(sock)
     pkey = _try_load_pkey(key_filename) if key_filename else None
-<<<<<<< HEAD
+    hostkey = _try_load_hostkey_b64(hostkey_b64) if hostkey_b64 else None
     transport.connect(username=username, password=password, pkey=pkey)
     try:
         channel = transport.open_session()
@@ -74,12 +74,6 @@
         channel.close()
         transport.close()
         raise
-=======
-    hostkey = _try_load_hostkey_b64(hostkey_b64) if hostkey_b64 else None
-    transport.connect(hostkey=hostkey, username=username, password=password, pkey=pkey)
-    channel = transport.open_session(timeout=general_timeout)
-    channel.invoke_subsystem("netconf")
->>>>>>> f02c349a
     bundle = SshSessionSock(sock, transport, channel)
     return Session(bundle)
 
